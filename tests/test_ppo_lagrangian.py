--- conflicted
+++ resolved
@@ -48,18 +48,10 @@
 
   config = options.load_config([
       '--configs', 'defaults', 'no_adaptation', '--agent', 'ppo_lagrangian',
-<<<<<<< HEAD
-      '--num_trajectories', '5', '--time_limit', '1000', '--vf_iters', '80',
-      '--pi_iters', '80', '--eval_trials', '0', '--render_episodes', '0',
-      '--train_driver.adaptation_steps', '10000', '--lambda_', '0.95',
-      '--epochs', '100', '--safe', 'True', '--log_dir',
-      'results/test_ppo_lagrangian_safe'
-=======
       '--num_trajectories', '30', '--time_limit', '1000', '--vf_iters', '80',
       '--pi_iters', '80', '--eval_trials', '1', '--render_episodes', '0',
       '--train_driver.adaptation_steps', '30000', '--epochs', '334', '--safe',
       'True', '--log_dir', 'results/test_ppo_lagrangian_safe'
->>>>>>> 9a404c89
   ])
   if not config.jit:
     from jax.config import config as jax_config
@@ -69,9 +61,5 @@
       config=config, make_agent=agents.make,
       make_env=lambda: make_env(config)) as trainer:
     objective, constraint = trainer.train()
-<<<<<<< HEAD
-  assert objective[config.task] > 5.
-=======
   assert objective[config.task] >= 14.
->>>>>>> 9a404c89
   assert constraint[config.task] < config.cost_limit