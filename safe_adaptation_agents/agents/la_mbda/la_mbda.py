--- conflicted
+++ resolved
@@ -247,12 +247,7 @@
       loss_ = (-reward_lambdas * discount).mean()
       if self.safe:
         cost_values = cost_critic(trajectories[:, 1:]).mean()
-<<<<<<< HEAD
-        # The cost decoder predicts an indicator ({0, 1}) but the total cost
-        # is summed if `action_repeat` > 1
-        cost = cost.mode() * self.config.action_repeat
-=======
->>>>>>> 5f4e98b6
+        cost = cost.mean() * self.config.action_repeat
         cost_lambdas = compute_lambda_values(cost_values, cost[:, :-1],
                                              self.config.cost_discount,
                                              self.config.lambda_)
